# Watch Date Picker

A customizable date picker for watchOS and SwiftUI.

| 🚧 | The next version of Watch Date Picker is under development. It will align the API to that of the standard SwiftUI date picker, and it will update the visual appearance to more closely match the system’s date picker. | &nbsp;&nbsp;&nbsp;&nbsp;[VIEW&nbsp;BRANCH](https://github.com/freyaalminde/watch-date-picker/tree/feature/improved-api)&nbsp;&nbsp;&nbsp;&nbsp; |
| - |:-| - |


## Installation

Add the https://github.com/freyaalminde/watch-date-picker package, then add the _WatchDatePicker_ product to your app’s WatchKit extension target.


## Documentation

Online documentation is available at [freyaalminde.github.io/documentation/watchdatepicker](https://freyaalminde.github.io/documentation/watchdatepicker/).


## Overview

The `DatePicker` view displays a button with a title and the selected value. When pressed, it presents a user interface for selecting date, time, or both.


### Selecting Date and Time

```swift
DatePicker(
    "Date & Time",
    selection: $value
)
```

<<<<<<< HEAD
<img src="/Sources/WatchDatePicker/Documentation.docc/Resources/DatePicker.png?raw=true" alt="" width="594" />
=======
<img src="/Sources/WatchDatePicker/Documentation.docc/Resources/Screenshots/DateAndTimeMode.png?raw=true" alt="" width="594" />
>>>>>>> 87d5810f


### Selecting a Date

```swift
DatePicker(
    "Date",
    selection: $value,
    displayedComponents: .date
)
```

<<<<<<< HEAD
<img src="/Sources/WatchDatePicker/Documentation.docc/Resources/DatePicker_date.png?raw=true" alt="" width="396" />
=======
<img src="/Sources/WatchDatePicker/Documentation.docc/Resources/Screenshots/DateMode.png?raw=true" alt="" width="396" />
>>>>>>> 87d5810f


### Selecting a Time

```swift
DatePicker(
    "Time",
    selection: $value,
    displayedComponents: .hourAndMinute
)
```

<<<<<<< HEAD
<img src="/Sources/WatchDatePicker/Documentation.docc/Resources/DatePicker_hourAndMinute.png?raw=true" alt="" width="396" />
=======
<img src="/Sources/WatchDatePicker/Documentation.docc/Resources/Screenshots/TimeMode.png?raw=true" alt="" width="396" />
>>>>>>> 87d5810f


### Customization

The two views which `DatePicker` is primarily composed of, `DateInputView` and `TimeInputView`, can be used on their own.


#### Date Input View

The date input view displays three pickers for selecting day, month, and year.

```swift
DateInputView(selection: $value)
```

<<<<<<< HEAD
<img src="/Sources/WatchDatePicker/Documentation.docc/Resources/DateInputView.png?raw=true" alt="" width="198" />
=======
<img src="/Sources/WatchDatePicker/Documentation.docc/Resources/Screenshots/DatePickerView.png?raw=true" alt="" width="198" />
>>>>>>> 87d5810f

The date input view uses the current locale for labeling, ordering, and populating the day-month-year pickers.

```swift
DateInputView(selection: $value)
    .environment(\.locale, Locale(identifier: "fr"))
```

<<<<<<< HEAD
<img src="/Sources/WatchDatePicker/Documentation.docc/Resources/DateInputView_fr.png?raw=true" alt="" width="198" />
=======
<img src="/Sources/WatchDatePicker/Documentation.docc/Resources/Screenshots/DatePickerView~fr.png?raw=true" alt="" width="198" />

>>>>>>> 87d5810f


<<<<<<< HEAD
#### Time Input View
=======
```swift
TimePickerView(selection: $value)
```

<img src="/Sources/WatchDatePicker/Documentation.docc/Resources/Screenshots/TimePickerView.png?raw=true" alt="" width="198" />
>>>>>>> 87d5810f

The time input view displays a clock dial for selecting hour and minute. In locales with AM/PM-based time, AM/PM buttons will be displayed. 24-hour mode is used otherwise.

```swift
TimeInputView(selection: $value)
```

<<<<<<< HEAD
<img src="/Sources/WatchDatePicker/Documentation.docc/Resources/TimeInputView.png?raw=true" alt="" width="198" />
=======
<img src="/Sources/WatchDatePicker/Documentation.docc/Resources/Screenshots/TimePickerView~custom.png?raw=true" alt="" width="198" />

<!--
>>>>>>> 87d5810f

<!--The tint of the selection indicator and AM/PM buttons can be set using `tint()`. The following example shows a time input view with a pink tint.-->
<!---->
<!--```swift-->
<!--TimeInputView(selection: $value)-->
<!--    .tint(.pink)-->
<!--```-->
<!---->
<!--<img src="/Sources/WatchDatePicker/Documentation.docc/Resources/TimeInputView_pink.png?raw=true" alt="" width="198" />-->

24-hour mode can be explicitly enabled or disabled regardless of locale.

```swift
TimeInputView(selection: $value)
    .timeInputViewTwentyFourHourMode()
```

<img src="/Sources/WatchDatePicker/Documentation.docc/Resources/TimeInputView_24h.png?raw=true" alt="" width="198" />

The 24-hour mode indicator can be hidden.

```swift
TimeInputView(selection: $value)
    .timeInputViewTwentyFourHourMode()
    .timeInputViewTwentyFourHourIndicator(.hidden)
```

<img src="/Sources/WatchDatePicker/Documentation.docc/Resources/TimeInputView_24hHidden.png?raw=true" alt="" width="198" />

Setting the tint will affect the selection indicator and AM/PM buttons.

```swift
TimeInputView(selection: $value)
    .tint(.pink)
```

<img src="/Sources/WatchDatePicker/Documentation.docc/Resources/TimeInputView_pink.png?raw=true" alt="" width="198" />

The font of the value labels can be digit-monospaced.

```swift
TimeInputView(selection: $value)
    .timeInputViewMonospacedDigitFont()
```<|MERGE_RESOLUTION|>--- conflicted
+++ resolved
@@ -1,9 +1,6 @@
 # Watch Date Picker
 
 A customizable date picker for watchOS and SwiftUI.
-
-| 🚧 | The next version of Watch Date Picker is under development. It will align the API to that of the standard SwiftUI date picker, and it will update the visual appearance to more closely match the system’s date picker. | &nbsp;&nbsp;&nbsp;&nbsp;[VIEW&nbsp;BRANCH](https://github.com/freyaalminde/watch-date-picker/tree/feature/improved-api)&nbsp;&nbsp;&nbsp;&nbsp; |
-| - |:-| - |
 
 
 ## Installation
@@ -20,6 +17,8 @@
 
 The `DatePicker` view displays a button with a title and the selected value. When pressed, it presents a user interface for selecting date, time, or both.
 
+The date picker is designed to look and feel like the system’s date and time pickers, as seen in Safari, Alarms, Calendar, Reminders, and Sleep, with an API matching SwiftUI’s built-in `DatePicker`.
+
 
 ### Selecting Date and Time
 
@@ -30,11 +29,7 @@
 )
 ```
 
-<<<<<<< HEAD
 <img src="/Sources/WatchDatePicker/Documentation.docc/Resources/DatePicker.png?raw=true" alt="" width="594" />
-=======
-<img src="/Sources/WatchDatePicker/Documentation.docc/Resources/Screenshots/DateAndTimeMode.png?raw=true" alt="" width="594" />
->>>>>>> 87d5810f
 
 
 ### Selecting a Date
@@ -47,11 +42,7 @@
 )
 ```
 
-<<<<<<< HEAD
 <img src="/Sources/WatchDatePicker/Documentation.docc/Resources/DatePicker_date.png?raw=true" alt="" width="396" />
-=======
-<img src="/Sources/WatchDatePicker/Documentation.docc/Resources/Screenshots/DateMode.png?raw=true" alt="" width="396" />
->>>>>>> 87d5810f
 
 
 ### Selecting a Time
@@ -64,16 +55,12 @@
 )
 ```
 
-<<<<<<< HEAD
 <img src="/Sources/WatchDatePicker/Documentation.docc/Resources/DatePicker_hourAndMinute.png?raw=true" alt="" width="396" />
-=======
-<img src="/Sources/WatchDatePicker/Documentation.docc/Resources/Screenshots/TimeMode.png?raw=true" alt="" width="396" />
->>>>>>> 87d5810f
 
 
 ### Customization
 
-The two views which `DatePicker` is primarily composed of, `DateInputView` and `TimeInputView`, can be used on their own.
+`DateInputView` and `TimeInputView`, the two views which `DatePicker` is primarily composed of, can be used on their own.
 
 
 #### Date Input View
@@ -84,11 +71,7 @@
 DateInputView(selection: $value)
 ```
 
-<<<<<<< HEAD
 <img src="/Sources/WatchDatePicker/Documentation.docc/Resources/DateInputView.png?raw=true" alt="" width="198" />
-=======
-<img src="/Sources/WatchDatePicker/Documentation.docc/Resources/Screenshots/DatePickerView.png?raw=true" alt="" width="198" />
->>>>>>> 87d5810f
 
 The date input view uses the current locale for labeling, ordering, and populating the day-month-year pickers.
 
@@ -97,23 +80,10 @@
     .environment(\.locale, Locale(identifier: "fr"))
 ```
 
-<<<<<<< HEAD
 <img src="/Sources/WatchDatePicker/Documentation.docc/Resources/DateInputView_fr.png?raw=true" alt="" width="198" />
-=======
-<img src="/Sources/WatchDatePicker/Documentation.docc/Resources/Screenshots/DatePickerView~fr.png?raw=true" alt="" width="198" />
-
->>>>>>> 87d5810f
 
 
-<<<<<<< HEAD
 #### Time Input View
-=======
-```swift
-TimePickerView(selection: $value)
-```
-
-<img src="/Sources/WatchDatePicker/Documentation.docc/Resources/Screenshots/TimePickerView.png?raw=true" alt="" width="198" />
->>>>>>> 87d5810f
 
 The time input view displays a clock dial for selecting hour and minute. In locales with AM/PM-based time, AM/PM buttons will be displayed. 24-hour mode is used otherwise.
 
@@ -121,13 +91,7 @@
 TimeInputView(selection: $value)
 ```
 
-<<<<<<< HEAD
 <img src="/Sources/WatchDatePicker/Documentation.docc/Resources/TimeInputView.png?raw=true" alt="" width="198" />
-=======
-<img src="/Sources/WatchDatePicker/Documentation.docc/Resources/Screenshots/TimePickerView~custom.png?raw=true" alt="" width="198" />
-
-<!--
->>>>>>> 87d5810f
 
 <!--The tint of the selection indicator and AM/PM buttons can be set using `tint()`. The following example shows a time input view with a pink tint.-->
 <!---->
@@ -171,4 +135,6 @@
 ```swift
 TimeInputView(selection: $value)
     .timeInputViewMonospacedDigitFont()
-```+```
+
+See the documentation for more options.